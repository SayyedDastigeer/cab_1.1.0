--- conflicted
+++ resolved
@@ -383,7 +383,6 @@
             </motion.div>
           )}
 
-<<<<<<< HEAD
           {/* Submit Button */}
           <motion.button
             whileHover={{ scale: 1.02, boxShadow: "0 20px 40px rgba(37, 99, 235, 0.3)" }}
@@ -391,29 +390,13 @@
             type="submit"
             className="w-full bg-gradient-to-r from-primary-500 to-primary-600 hover:from-primary-600 hover:to-primary-700 text-white py-5 rounded-2xl font-display font-bold text-xl flex items-center justify-center space-x-3 transition-all duration-300 shadow-xl"
           >
-            <span>Book Ride</span>
+            <span>Book via WhatsApp</span>
             <ArrowRight className="w-6 h-6" />
           </motion.button>
         </form>
       </motion.div>
     </div>
   );
-=======
-          {/* Submit Button */}
-          <motion.button
-            whileHover={{ scale: 1.02, boxShadow: "0 20px 40px rgba(37, 99, 235, 0.3)" }}
-            whileTap={{ scale: 0.98 }}
-            type="submit"
-            className="w-full bg-gradient-to-r from-primary-500 to-primary-600 hover:from-primary-600 hover:to-primary-700 text-white py-5 rounded-2xl font-display font-bold text-xl flex items-center justify-center space-x-3 transition-all duration-300 shadow-xl"
-          >
-            <span>Book via WhatsApp</span>
-            <ArrowRight className="w-6 h-6" />
-          </motion.button>
-        </form>
-      </motion.div>
-    </div>
-  );
->>>>>>> b15ac90c
 };
 
 export default OutstationBooking;